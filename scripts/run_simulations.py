--- conflicted
+++ resolved
@@ -432,13 +432,8 @@
         return
 
     # Construct the full, absolute paths for the input and output files.
-<<<<<<< HEAD
     project_root = os.path.abspath(os.path.join(os.path.dirname(__file__), ".."))
-    input_csv_path = os.path.join(project_root, config["simulation"]["output_csv_path"])
-=======
-    project_root = os.path.abspath(os.path.join(os.path.dirname(__file__), '..'))
     input_csv_path = os.path.join(project_root, scene_folder, "transactions.csv")
->>>>>>> b1c5198e
     output_csv_path = os.path.join(project_root, output_dir, "output_results.csv")
 
     # Check if the input CSV file from the generator script actually exists.
