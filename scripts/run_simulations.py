# These are 'import' statements. They bring in pre-written code from Python's
# standard library or other installed packages, so we don't have to write
# everything from scratch.
import csv  # For reading and writing CSV files.
import os  # For interacting with the operating system, like finding file paths.
import requests  # For making HTTP requests to web services (APIs).
import yaml  # For reading and parsing YAML files.
import random  # For generating random numbers.
import time  # For pausing the script.
import ast  # For safely parsing string literals from CSV.
import argparse  # For command line argument parsing.
import sys  # For system-specific parameters and functions.

# --- Configuration ---
# These are global constants. They are variables whose values are set once and
# are not expected to change while the script is running.

# Default configuration path - can be overridden by command line arguments
DEFAULT_CONFIG_PATH = os.path.join(
    os.path.dirname(__file__), "..", "scene-1", "schema.yaml"
)

# The web address (URL) of the Decision Engine API we need to call.
DECISION_ENGINE_URL = "http://localhost:8080/decide-gateway"
# The URL for the API that we send feedback to after a simulated transaction.
FEEDBACK_API_URL = "http://localhost:8080/update-gateway-score"
# A throttle to limit how many requests we make per second, to avoid overwhelming the server.
REQUESTS_PER_SECOND = 8

# This is a Python dictionary that maps card network combinations to a specific
# 'cardIsin' number required by the API.
# The keys are tuples (e.g., ('Visa',)) which are like immutable lists, because
# dictionary keys must be unchangeable. We sort the networks before lookup to
# ensure ('Interlink', 'Visa') and ('Visa', 'Interlink') match the same key.
CARD_ISIN_MAP = {
    ("VISA",): "414141",
    ("MASTERCARD",): "414141",
    # Keys MUST be sorted alphabetically to match the logic in get_card_isin()
    ("ACCEL", "STAR", "VISA"): "440000",
    ("ACCEL", "MASTERCARD", "STAR"): "500251",
    ("DISCOVER", "NYCE", "PULSE"): "644564",
}


# 'def' is how you define a function in Python.
def load_config(path):
    """
    Reads and parses the YAML configuration file.
    The text between triple quotes is a "docstring," which explains what the function does.
    """
    # An f-string (formatted string) lets us easily embed variable values inside a string.
    print(f"INFO: Attempting to load configuration from: {path}")
    # First, check if the file exists at the given path to avoid a crash.
    if not os.path.exists(path):
        print(f"ERROR: Configuration file not found at {path}")
        return None  # 'None' is Python's version of null or nothing.

    # 'with open(...)' is the standard, safe way to handle files in Python.
    # It ensures the file is automatically closed even if errors occur.
    # 'r' means we are opening the file for reading.
    with open(path, "r") as f:
        # A 'try...except' block is for error handling. Python will 'try' to run
        # the code in the 'try' block. If an error occurs, it will run the code
        # in the 'except' block instead of crashing.
        try:
            # yaml.safe_load is the recommended function to parse YAML.
            # It safely converts the YAML text into a Python dictionary.
            return yaml.safe_load(f)
        except yaml.YAMLError as e:
            # This block catches errors if the YAML file has a syntax issue.
            print(f"ERROR: Could not parse YAML file: {e}")
            return None


def get_card_isin(networks_list):
    """
    Finds the correct cardIsin based on the list of available networks from the CSV.
    """
    # We sort the list of networks and convert it to a tuple so it can be used
    # as a key to look up the value in our CARD_ISIN_MAP dictionary.
    key = tuple(sorted(networks_list))
    # We check if the key exists in our dictionary.
    if key in CARD_ISIN_MAP:
        # If it exists, we return the corresponding value (the cardIsin).
        return CARD_ISIN_MAP[key]
    else:
        # If no mapping is found, we 'raise' an error to stop the script,
        # because we can't proceed without this information.
        raise ValueError(f"No cardIsin mapping found for network combination: {key}")


def prepare_api_payload(csv_row, line_number, config, algorithm="SUPER_ROUTER"):
    """
    Prepares the JSON payload for the decision engine API call,
    handling different payload structures based on payment_method_type.
    """
    # Read the new, common columns from the CSV using the safer ast.literal_eval
    payment_method_type = ast.literal_eval(csv_row["payment_method_type"])[0]
    payment_method_list = ast.literal_eval(csv_row["payment_method"])

    # Get the list of all eligible gateways from the config
    eligible_gateways = [p["name"] for p in config["processors"]]

    # Dynamically create the eligibleGatewayPaymentMethodsList
    eligible_gateway_payment_methods = []
    for processor in config.get("processors", []):
        eligible_gateway_payment_methods.append(
            {
                "gateway": processor.get("name"),
                "payment_methods": processor.get("defaults", {}).get(
                    "supported_networks", []
                ),
            }
        )

    # --- Base Payload ---
    # This part is common to all payment types
    payload = {
        "merchantId": "m3",
        "eligibleGatewayList": eligible_gateways,  # Dynamically populated
        "eligibleGatewayPaymentMethodsList": eligible_gateway_payment_methods,
        "rankingAlgorithm": "SUPER_ROUTER",
        "eliminationEnabled": True,
        "paymentInfo": {
            "paymentId": csv_row.get(
                "paymentId", None
            ),  # A unique ID for this payment attempt.
            "amount": float(csv_row.get("amount", 0)),
            "currency": "USD",
            "customerId": "c1",
            "udfs": None,
            "preferredGateway": None,
            "paymentType": "ORDER_PAYMENT",
            "metadata": '{"merchant_category_code":"merchant_category_code_0001","acquirer_country":"US"}',
            "internalMetadata": None,
            "isEmi": False,
            "emiBank": None,
            "emiTenure": None,
            "paymentSource": None,
            "authType": None,
        },
    }

    # --- Conditional, Type-Specific Payload ---
    if payment_method_type == "CARD":
        card_isin = get_card_isin(payment_method_list)

        payload["paymentInfo"].update(
            {
                "paymentMethodType": "CARD",
                "paymentMethod": payment_method_list[
                    0
                ].upper(),  # Dynamically populated
                "cardIssuerBankName": None,
                "cardIsin": card_isin,  # The ISIN we looked up earlier.
                "cardType": "DEBIT",
                "cardSwitchProvider": None,
            }
        )

    elif payment_method_type == "WALLET":
        wallet_provider = payment_method_list[0]

        payload["paymentInfo"].update(
            {
                "paymentMethodType": "WALLET",
                "paymentMethod": wallet_provider.upper(),  # Dynamically populated
            }
        )

    else:
        raise ValueError(f"Unknown payment_method_type '{payment_method_type}' in CSV.")

    return payload


def send_feedback(processor, outcome, payment_id, network):
    """Sends feedback for a single, simulated transaction attempt."""
    if not processor or not network:
        return

    feedback_payload = {
        "merchantId": "m3",
        "gateway": processor,
        "status": "AUTHORIZED" if outcome == "success" else "FAILURE",
        "paymentId": payment_id,
        "paymentMethod": network.upper(),
        "txnLatency": {"gatewayLatency": random.randint(150, 6000)},
    }
    try:
<<<<<<< HEAD
        print(
            f"  -> Sending feedback for '{processor}' on network '{network}', outcome: '{outcome}'."
        )
        response = requests.post(FEEDBACK_API_URL, json=feedback_payload, timeout=2)
=======
        print(f"  -> Sending feedback for '{processor}' on network '{network}', outcome: '{outcome}'.")
        response = requests.post(FEEDBACK_API_URL, json=feedback_payload, timeout=10)
>>>>>>> f25ee33e
        response.raise_for_status()
    except requests.exceptions.RequestException as e:
        print(f"FATAL: Feedback API call failed for gateway {processor}: {e}")
        print("Terminating session due to feedback API error.")
        sys.exit(1)


def check_service_health():
    """
    Performs a pre-flight health check to ensure the Decision Engine service
    is running and responding before processing any transactions.
    """
    print("INFO: Performing service health check...")

    # Create a minimal test payload to verify service availability
    test_payload = {
        "merchantId": "m3",
        "eligibleGatewayList": ["test_gateway"],
        "rankingAlgorithm": "SUPER_ROUTER",
        "eliminationEnabled": True,
        "paymentInfo": {
            "paymentId": "health_check_test",
            "amount": 100.0,
            "currency": "USD",
            "customerId": "c1",
            "paymentMethodType": "CARD",
            "paymentMethod": "VISA",
            "paymentType": "ORDER_PAYMENT",
        },
    }

    try:
        print(f"INFO: Testing connection to {DECISION_ENGINE_URL}...")
        response = requests.post(DECISION_ENGINE_URL, json=test_payload, timeout=10)
        response.raise_for_status()
        print("INFO: ✓ Service health check passed - Decision Engine is responding")
        return True

    except requests.exceptions.ConnectionError as e:
        print(
            f"FATAL: ✗ Cannot connect to Decision Engine service at {DECISION_ENGINE_URL}"
        )
        print("POSSIBLE CAUSES:")
        print("  - Decision Engine service is not running")
        print("  - Service is not listening on port 8080")
        print("  - Network connectivity issues")
        print("  - Firewall blocking the connection")
        print(f"ERROR DETAILS: {e}")
        sys.exit(1)

    except requests.exceptions.Timeout as e:
        print(f"FATAL: ✗ Decision Engine service timeout after 10 seconds")
        print("POSSIBLE CAUSES:")
        print("  - Service is running but overloaded")
        print("  - Network latency issues")
        print("  - Service is starting up (try again in a few moments)")
        print(f"ERROR DETAILS: {e}")
        sys.exit(1)

    except requests.exceptions.HTTPError as e:
        print(f"FATAL: ✗ Decision Engine service returned HTTP error: {e}")
        print("POSSIBLE CAUSES:")
        print("  - Service configuration issues")
        print("  - Authentication/authorization problems")
        print("  - API endpoint changes")
        print("  - Service internal errors")
        sys.exit(1)

    except requests.exceptions.RequestException as e:
        print(f"FATAL: ✗ Unexpected error during service health check: {e}")
        print("POSSIBLE CAUSES:")
        print("  - Unknown network issues")
        print("  - Service compatibility problems")
        print("  - System resource constraints")
        sys.exit(1)


def analyze_decision_and_run_simulation(decision, csv_row, payment_id, config):
    """
    Analyzes the decision engine's response to find the best possible and the chosen
    options, simulates the chosen option, and sends feedback.
    """
    results = {
        "chosen_processor": None,
        "chosen_network": None,
        "final_outcome": "fail",
        "savings": 0.0,
        "best_possible_processor": None,
        "best_possible_network": None,
        "best_possible_savings": 0.0,
    }

    try:
        priority_map = decision["super_router"]["priority_map"]
        payment_networks_available = ast.literal_eval(csv_row["payment_method"])
    except (KeyError, TypeError, IndexError, SyntaxError):
        print(f"ERROR: Could not parse decision response or CSV data: {decision}")
        return results

    # Helper to check if a processor in the config supports a given network
    def is_network_supported(processor_name, network):
        for p in config["processors"]:
            if p["name"] == processor_name:
                # Look for supported_networks in the processor's defaults
                return network in p.get("defaults", {}).get("supported_networks", [])
        return False

    # --- Two-Pass Analysis ---

    # Pass 1: Find all valid and successful options to determine the "best possible"
    valid_successful_options = []
    for option in priority_map:
        gateway = option.get("gateway")
        network = option.get("payment_method")  # CORRECTED KEY
        if not gateway or not network:
            continue

        is_valid = network in payment_networks_available and is_network_supported(
            gateway, network
        )
        if not is_valid:
            continue

        if csv_row.get(f"{gateway}_{network}_outcome") == "success":
            valid_successful_options.append(option)

    # Determine best possible option (highest savings, respecting priority for ties)
    if valid_successful_options:
        max_savings = max(
            opt["saving"] for opt in valid_successful_options
        )  # CORRECTED KEY
        best_options = [
            opt for opt in valid_successful_options if opt["saving"] == max_savings
        ]
        # Tie-break by choosing the one that appeared earliest in the original priority_map
        best_option = min(best_options, key=lambda opt: priority_map.index(opt))

        results["best_possible_processor"] = best_option.get("gateway")
        results["best_possible_network"] = best_option.get(
            "payment_method"
        )  # CORRECTED KEY
        results["best_possible_savings"] = best_option.get(
            "saving", 0.0
        )  # CORRECTED KEY

    # Pass 2: Find the first valid option to be the "chosen" one for simulation
    chosen_option = None
    for option in priority_map:
        gateway = option.get("gateway")
        network = option.get("payment_method")  # CORRECTED KEY
        if not gateway or not network:
            continue

        if network in payment_networks_available and is_network_supported(
            gateway, network
        ):
            chosen_option = option
            break  # Found the first valid one

    if not chosen_option:
        print(
            "WARNING: No valid processor/network combination found in decision response."
        )
        return results

    # Simulate the chosen option
    chosen_gateway = chosen_option.get("gateway")
    chosen_network = chosen_option.get("payment_method")  # CORRECTED KEY
    pre_determined_outcome = csv_row.get(
        f"{chosen_gateway}_{chosen_network}_outcome", "fail"
    )

    results.update(
        {
            "chosen_processor": chosen_gateway,
            "chosen_network": chosen_network,
            "final_outcome": pre_determined_outcome,
            "savings": chosen_option.get("saving", 0.0),  # CORRECTED KEY
        }
    )

    return (chosen_gateway, pre_determined_outcome, payment_id, chosen_network, results)


def parse_arguments():
    """Parse command line arguments"""
    parser = argparse.ArgumentParser(description="Run decision engine simulations")
    parser.add_argument(
        "--scene-path", type=str, help="Path to scene folder (default: scene-1)"
    )
    parser.add_argument(
        "--output-dir",
        type=str,
        help="Output directory for results (default: scene folder)",
    )
    parser.add_argument(
        "--algorithm",
        type=str,
        default="SUPER_ROUTER",
        help="Algorithm to use (default: SUPER_ROUTER)",
    )
    return parser.parse_args()


def main():
    """
    This is the main function that orchestrates the entire simulation process.
    It's called at the very end of the script.
    """
    # Parse command line arguments
    args = parse_arguments()

    # Determine paths based on arguments or defaults
    if args.scene_path:
        scene_folder = args.scene_path
        config_path = os.path.join(scene_folder, "schema.yaml")
    else:
        scene_folder = "scene-1"
        config_path = DEFAULT_CONFIG_PATH

    if args.output_dir:
        output_dir = args.output_dir
    else:
        output_dir = scene_folder

    algorithm = args.algorithm

    print(f"INFO: Starting simulation runner script for {scene_folder}...")
    print(f"INFO: Using algorithm: {algorithm}")

    # Perform service health check before any processing
    check_service_health()

    # Load the configuration from the YAML file first.
    config = load_config(config_path)
    # If loading fails, config will be None, and we exit the script.
    if config is None:
        return

    # Construct the full, absolute paths for the input and output files.
    project_root = os.path.abspath(os.path.join(os.path.dirname(__file__), ".."))
    input_csv_path = os.path.join(project_root, scene_folder, "transactions.csv")
    output_csv_path = os.path.join(project_root, output_dir, "output_results.csv")

    # Check if the input CSV file from the generator script actually exists.
    if not os.path.exists(input_csv_path):
        print(f"FATAL: The data file was not found at {input_csv_path}")
        print(
            "INFO: Please run the csv_generator.py script first to generate the data."
        )
        return  # Exit the script.

    print(f"INFO: Reading data from {input_csv_path}")

    # This 'try...except' block will catch any errors related to file operations.
    try:
        # We open both the input file for reading ('r') and the output file for
        # writing ('w') at the same time.
        with open(input_csv_path, "r") as infile, open(
            output_csv_path, "w", newline=""
        ) as outfile:

            # csv.DictReader reads the CSV file and treats each row as a dictionary,
            # where the keys are the header names. This is very convenient.
            reader = csv.DictReader(infile)

            # Define the headers for our output file, including all new analysis columns.
            output_headers = reader.fieldnames + [
                "chosen_processor",
                "chosen_network",
                "final_outcome",
                "savings",
                "best_possible_processor",
                "best_possible_network",
                "best_possible_savings",
            ]
            writer = csv.DictWriter(outfile, fieldnames=output_headers)
            writer.writeheader()

            print(f"INFO: Writing simulation results to: {output_csv_path}")
            print(f"INFO: Starting simulation...")

            # This is the main loop. It will iterate over every row in the input CSV.
            for row in reader:
                if reader.line_num % 500 == 0:
                    print(f"  ...processing transaction {reader.line_num}")

                try:
                    # Step 1: Prepare the payload for the API call.
                    api_payload = prepare_api_payload(
                        row, reader.line_num, config, algorithm
                    )

                    # Step 2: Call the decision engine API.
                    response = requests.post(
                        DECISION_ENGINE_URL, json=api_payload, timeout=5
                    )
                    response.raise_for_status()
                    decision = response.json()

                    # DEBUG: Print the request and response for the first two transactions.
                    if reader.line_num in [2, 3]:  # The first data row is line 2
                        print("\n--- DEBUG: REQUEST/RESPONSE --- ")
                        print(f"Transaction #{reader.line_num - 1}")
                        print("REQUEST to /decide-gateway:")
                        print(api_payload)
                        print("RESPONSE from /decide-gateway:")
                        print(decision)
                        print("--- END DEBUG ---\n")

                    # Step 3: Analyze the decision, simulate the transaction, and send feedback.
                    payment_id = api_payload["paymentInfo"]["paymentId"]
                    # simulation_results = analyze_decision_and_run_simulation(decision, row, payment_id, config)
                    (
                        chosen_gateway,
                        pre_determined_outcome,
                        payment_id,
                        chosen_network,
                        simulation_results,
                    ) = analyze_decision_and_run_simulation(
                        decision, row, payment_id, config
                    )

                    send_feedback(
                        chosen_gateway, "PENDING_VBV", payment_id, chosen_network
                    )
                    send_feedback(
                        chosen_gateway,
                        pre_determined_outcome,
                        payment_id,
                        chosen_network,
                    )

                except requests.exceptions.ConnectionError as e:
                    print(
                        f"FATAL: ✗ Cannot connect to Decision Engine during transaction {reader.line_num}: {e}"
                    )
                    print("POSSIBLE CAUSES:")
                    print("  - Decision Engine service stopped during execution")
                    print("  - Network connection lost")
                    print("  - Service crashed or restarted")
                    print("Terminating session due to connection failure.")
                    sys.exit(1)

                except requests.exceptions.Timeout as e:
                    print(
                        f"FATAL: ✗ Decision Engine timeout on transaction {reader.line_num}: {e}"
                    )
                    print("POSSIBLE CAUSES:")
                    print("  - Service overloaded or unresponsive")
                    print("  - Network latency issues")
                    print("  - Service performance degradation")
                    print("Terminating session due to timeout.")
                    sys.exit(1)

                except requests.exceptions.HTTPError as e:
                    print(
                        f"FATAL: ✗ Decision Engine HTTP error on transaction {reader.line_num}: {e}"
                    )
                    print("POSSIBLE CAUSES:")
                    print("  - 4xx: Invalid request payload or authentication issues")
                    print("  - 5xx: Service internal errors or configuration problems")
                    print("  - API contract changes or incompatibilities")
                    print("Terminating session due to HTTP error.")
                    sys.exit(1)

                except requests.exceptions.RequestException as e:
                    print(
                        f"FATAL: ✗ Unexpected API error on transaction {reader.line_num}: {e}"
                    )
                    print("POSSIBLE CAUSES:")
                    print("  - Unknown network or protocol issues")
                    print("  - Service compatibility problems")
                    print("  - System resource constraints")
                    print("Terminating session due to API error.")
                    sys.exit(1)

                except (ValueError, SyntaxError) as e:
                    print(
                        f"FATAL: ✗ Data processing error on transaction {reader.line_num}: {e}"
                    )
                    print("POSSIBLE CAUSES:")
                    print("  - Invalid CSV data format")
                    print("  - Configuration file issues")
                    print("  - Data corruption or format changes")
                    print("Terminating session due to data processing error.")
                    sys.exit(1)

                # Step 4: Add the simulation results to the original row data.
                row.update(simulation_results)

                # Step 5: Write the complete, enriched row to the output CSV file.
                writer.writerow(row)

                # Step 6: Pause the script for a short time to respect the REQUESTS_PER_SECOND limit.
                time.sleep(1 / REQUESTS_PER_SECOND)

    except IOError as e:
        # This catches errors like not having permission to write the output file.
        print(f"FATAL: An error occurred with file I/O: {e}")
        return

    print(f"\nINFO: Script finished. Results saved to '{output_csv_path}'.")


# This is a standard Python construct. The code inside this 'if' block
# will only run when the script is executed directly from the command line
# (e.g., "python3 scripts/run_simulations.py").
# It won't run if this script is imported as a module into another script.
if __name__ == "__main__":
    main()<|MERGE_RESOLUTION|>--- conflicted
+++ resolved
@@ -188,15 +188,8 @@
         "txnLatency": {"gatewayLatency": random.randint(150, 6000)},
     }
     try:
-<<<<<<< HEAD
-        print(
-            f"  -> Sending feedback for '{processor}' on network '{network}', outcome: '{outcome}'."
-        )
-        response = requests.post(FEEDBACK_API_URL, json=feedback_payload, timeout=2)
-=======
         print(f"  -> Sending feedback for '{processor}' on network '{network}', outcome: '{outcome}'.")
         response = requests.post(FEEDBACK_API_URL, json=feedback_payload, timeout=10)
->>>>>>> f25ee33e
         response.raise_for_status()
     except requests.exceptions.RequestException as e:
         print(f"FATAL: Feedback API call failed for gateway {processor}: {e}")
