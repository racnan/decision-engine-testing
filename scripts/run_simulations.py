# These are 'import' statements. They bring in pre-written code from Python's
# standard library or other installed packages, so we don't have to write
# everything from scratch.
import csv  # For reading and writing CSV files.
import os  # For interacting with the operating system, like finding file paths.
import requests  # For making HTTP requests to web services (APIs).
import yaml  # For reading and parsing YAML files.
import random  # For generating random numbers.
import time  # For pausing the script.
import ast  # For safely parsing string literals from CSV.
import argparse  # For command line argument parsing.
import sys  # For system-specific parameters and functions.

# --- Configuration ---
# These are global constants. They are variables whose values are set once and
# are not expected to change while the script is running.

# Default configuration path - can be overridden by command line arguments
DEFAULT_CONFIG_PATH = os.path.join(
    os.path.dirname(__file__), "..", "scene-1", "schema.yaml"
)

# The web address (URL) of the Decision Engine API we need to call.
DECISION_ENGINE_URL = "http://localhost:8080/decide-gateway"
# The URL for the API that we send feedback to after a simulated transaction.
FEEDBACK_API_URL = "http://localhost:8080/update-gateway-score"
# A throttle to limit how many requests we make per second, to avoid overwhelming the server.
REQUESTS_PER_SECOND = 20

# This is a Python dictionary that maps card network combinations to a specific
# 'cardIsin' number required by the API.
# The keys are tuples (e.g., ('Visa',)) which are like immutable lists, because
# dictionary keys must be unchangeable. We sort the networks before lookup to
# ensure ('Interlink', 'Visa') and ('Visa', 'Interlink') match the same key.
CARD_ISIN_MAP = {
    ("VISA",): "414141",
    ("MASTERCARD",): "414141",
    # Keys MUST be sorted alphabetically to match the logic in get_card_isin()
    ("ACCEL", "STAR", "VISA"): "440000",
    ("ACCEL", "MASTERCARD", "STAR"): "500251",
    ("DISCOVER", "NYCE", "PULSE"): "644564",
}


# 'def' is how you define a function in Python.
def load_config(path):
    """
    Reads and parses the YAML configuration file.
    The text between triple quotes is a "docstring," which explains what the function does.
    """
    # An f-string (formatted string) lets us easily embed variable values inside a string.
    print(f"INFO: Attempting to load configuration from: {path}")
    # First, check if the file exists at the given path to avoid a crash.
    if not os.path.exists(path):
        print(f"ERROR: Configuration file not found at {path}")
        return None  # 'None' is Python's version of null or nothing.

    # 'with open(...)' is the standard, safe way to handle files in Python.
    # It ensures the file is automatically closed even if errors occur.
    # 'r' means we are opening the file for reading.
    with open(path, "r") as f:
        # A 'try...except' block is for error handling. Python will 'try' to run
        # the code in the 'try' block. If an error occurs, it will run the code
        # in the 'except' block instead of crashing.
        try:
            # yaml.safe_load is the recommended function to parse YAML.
            # It safely converts the YAML text into a Python dictionary.
            return yaml.safe_load(f)
        except yaml.YAMLError as e:
            # This block catches errors if the YAML file has a syntax issue.
            print(f"ERROR: Could not parse YAML file: {e}")
            return None


def get_card_isin(networks_list):
    """
    Finds the correct cardIsin based on the list of available networks from the CSV.
    """
    # We sort the list of networks and convert it to a tuple so it can be used
    # as a key to look up the value in our CARD_ISIN_MAP dictionary.
    key = tuple(sorted(networks_list))
    # We check if the key exists in our dictionary.
    if key in CARD_ISIN_MAP:
        # If it exists, we return the corresponding value (the cardIsin).
        return CARD_ISIN_MAP[key]
    else:
        # If no mapping is found, we 'raise' an error to stop the script,
        # because we can't proceed without this information.
        raise ValueError(f"No cardIsin mapping found for network combination: {key}")


def prepare_api_payload(csv_row, line_number, config, algorithm="SUPER_ROUTER"):
    """
    Prepares the JSON payload for the decision engine API call,
    handling different payload structures based on payment_method_type.
    """
    # Read the new, common columns from the CSV using the safer ast.literal_eval
    payment_method_type = ast.literal_eval(csv_row["payment_method_type"])[0]
    payment_method_list = ast.literal_eval(csv_row["payment_method"])

    # Get the list of all eligible gateways from the config
    eligible_gateways = [p["name"] for p in config["processors"]]

    # Dynamically create the eligibleGatewayPaymentMethodsList
    eligible_gateway_payment_methods = []
    for processor in config.get("processors", []):
        eligible_gateway_payment_methods.append(
            {
                "gateway": processor.get("name"),
                "payment_methods": processor.get("defaults", {}).get(
                    "supported_networks", []
                ),
            }
        )

    # --- Base Payload ---
    # This part is common to all payment types
    payload = {
        "merchantId": "m3",
        "eligibleGatewayList": eligible_gateways,  # Dynamically populated
        "eligibleGatewayPaymentMethodsList": eligible_gateway_payment_methods,
        "rankingAlgorithm": "SUPER_ROUTER",
        "eliminationEnabled": True,
        "paymentInfo": {
            "paymentId": csv_row.get(
                "paymentId", None
            ),  # A unique ID for this payment attempt.
            "amount": float(csv_row.get("amount", 0)),
            "currency": "USD",
            "customerId": "c1",
            "udfs": None,
            "preferredGateway": None,
            "paymentType": "ORDER_PAYMENT",
            "metadata": '{"merchant_category_code":"merchant_category_code_0001","acquirer_country":"US"}',
            "internalMetadata": None,
            "isEmi": False,
            "emiBank": None,
            "emiTenure": None,
            "paymentSource": None,
            "authType": None,
        },
    }

    # --- Conditional, Type-Specific Payload ---
    if payment_method_type == "CARD":
        card_isin = get_card_isin(payment_method_list)

        payload["paymentInfo"].update(
            {
                "paymentMethodType": "CARD",
                "paymentMethod": payment_method_list[
                    0
                ].upper(),  # Dynamically populated
                "cardIssuerBankName": None,
                "cardIsin": card_isin,  # The ISIN we looked up earlier.
                "cardType": "DEBIT",
                "cardSwitchProvider": None,
            }
        )

    elif payment_method_type == "WALLET":
        wallet_provider = payment_method_list[0]

        payload["paymentInfo"].update(
            {
                "paymentMethodType": "WALLET",
                "paymentMethod": wallet_provider.upper(),  # Dynamically populated
            }
        )

    else:
        raise ValueError(f"Unknown payment_method_type '{payment_method_type}' in CSV.")

    return payload

<<<<<<< HEAD

def send_feedback(processor, outcome, payment_id, network):
=======
def send_feedback(processor, outcome, payment_id, network, session=None):
>>>>>>> 6fe2bfc0
    """Sends feedback for a single, simulated transaction attempt."""
    if not processor or not network:
        return

    feedback_payload = {
        "merchantId": "m3",
        "gateway": processor,
        "status": "AUTHORIZED" if outcome == "success" else "FAILURE",
        "paymentId": payment_id,
        "paymentMethod": network.upper(),
        "txnLatency": {"gatewayLatency": random.randint(150, 6000)},
    }
    
    # Use the provided session, or fallback to requests module
    requester = session if session else requests

    try:
<<<<<<< HEAD
        print(
            f"  -> Sending feedback for '{processor}' on network '{network}', outcome: '{outcome}'."
        )
        response = requests.post(FEEDBACK_API_URL, json=feedback_payload, timeout=10)
=======
        print(f"  -> Sending feedback for '{processor}' on network '{network}', outcome: '{outcome}'.")
        response = requester.post(FEEDBACK_API_URL, json=feedback_payload, timeout=10)
>>>>>>> 6fe2bfc0
        response.raise_for_status()
    except requests.exceptions.RequestException as e:
        print(f"FATAL: Feedback API call failed for gateway {processor}: {e}")
        print("Terminating session due to feedback API error.")
        sys.exit(1)

<<<<<<< HEAD

def check_service_health():
=======
def check_service_health(session=None):
>>>>>>> 6fe2bfc0
    """
    Performs a pre-flight health check to ensure the Decision Engine service
    is running and responding before processing any transactions.
    """
    print("INFO: Performing service health check...")
<<<<<<< HEAD
=======
    
    # Use the provided session, or fallback to requests module
    requester = session if session else requests
>>>>>>> 6fe2bfc0

    # Create a minimal test payload to verify service availability
    test_payload = {
        "merchantId": "m3",
        "eligibleGatewayList": ["test_gateway"],
        "rankingAlgorithm": "SUPER_ROUTER",
        "eliminationEnabled": True,
        "paymentInfo": {
            "paymentId": "health_check_test",
            "amount": 100.0,
            "currency": "USD",
            "customerId": "c1",
            "paymentMethodType": "CARD",
            "paymentMethod": "VISA",
            "paymentType": "ORDER_PAYMENT",
        },
    }

    try:
        print(f"INFO: Testing connection to {DECISION_ENGINE_URL}...")
        response = requester.post(DECISION_ENGINE_URL, json=test_payload, timeout=10)
        response.raise_for_status()
        print("INFO: ✓ Service health check passed - Decision Engine is responding")
        return True

    except requests.exceptions.ConnectionError as e:
        print(
            f"FATAL: ✗ Cannot connect to Decision Engine service at {DECISION_ENGINE_URL}"
        )
        print("POSSIBLE CAUSES:")
        print("  - Decision Engine service is not running")
        print("  - Service is not listening on port 8080")
        print("  - Network connectivity issues")
        print("  - Firewall blocking the connection")
        print(f"ERROR DETAILS: {e}")
        sys.exit(1)

    except requests.exceptions.Timeout as e:
        print(f"FATAL: ✗ Decision Engine service timeout after 10 seconds")
        print("POSSIBLE CAUSES:")
        print("  - Service is running but overloaded")
        print("  - Network latency issues")
        print("  - Service is starting up (try again in a few moments)")
        print(f"ERROR DETAILS: {e}")
        sys.exit(1)

    except requests.exceptions.HTTPError as e:
        print(f"FATAL: ✗ Decision Engine service returned HTTP error: {e}")
        print("POSSIBLE CAUSES:")
        print("  - Service configuration issues")
        print("  - Authentication/authorization problems")
        print("  - API endpoint changes")
        print("  - Service internal errors")
        sys.exit(1)

    except requests.exceptions.RequestException as e:
        print(f"FATAL: ✗ Unexpected error during service health check: {e}")
        print("POSSIBLE CAUSES:")
        print("  - Unknown network issues")
        print("  - Service compatibility problems")
        print("  - System resource constraints")
        sys.exit(1)


def analyze_decision_and_run_simulation(decision, csv_row, payment_id, config):
    """
    Analyzes the decision engine's response to find the best possible and the chosen
    options, simulates the chosen option, and sends feedback.
    """
    results = {
        "chosen_processor": None,
        "chosen_network": None,
        "final_outcome": "fail",
        "savings": 0.0,
        "best_possible_processor": None,
        "best_possible_network": None,
        "best_possible_savings": 0.0,
    }

    try:
        priority_map = decision["super_router"]["priority_map"]
        payment_networks_available = ast.literal_eval(csv_row["payment_method"])
    except (KeyError, TypeError, IndexError, SyntaxError):
        print(f"ERROR: Could not parse decision response or CSV data: {decision}")
        return results

    # Helper to check if a processor in the config supports a given network
    def is_network_supported(processor_name, network):
        for p in config["processors"]:
            if p["name"] == processor_name:
                # Look for supported_networks in the processor's defaults
                return network in p.get("defaults", {}).get("supported_networks", [])
        return False

    # --- Two-Pass Analysis ---

    # Pass 1: Find all valid and successful options to determine the "best possible"
    valid_successful_options = []
    for option in priority_map:
        gateway = option.get("gateway")
        network = option.get("payment_method")  # CORRECTED KEY
        if not gateway or not network:
            continue

        is_valid = network in payment_networks_available and is_network_supported(
            gateway, network
        )
        if not is_valid:
            continue

        if csv_row.get(f"{gateway}_{network}_outcome") == "success":
            valid_successful_options.append(option)

    # Determine best possible option (highest savings, respecting priority for ties)
    if valid_successful_options:
        max_savings = max(
            opt["saving"] for opt in valid_successful_options
        )  # CORRECTED KEY
        best_options = [
            opt for opt in valid_successful_options if opt["saving"] == max_savings
        ]
        # Tie-break by choosing the one that appeared earliest in the original priority_map
        best_option = min(best_options, key=lambda opt: priority_map.index(opt))

        results["best_possible_processor"] = best_option.get("gateway")
        results["best_possible_network"] = best_option.get(
            "payment_method"
        )  # CORRECTED KEY
        results["best_possible_savings"] = best_option.get(
            "saving", 0.0
        )  # CORRECTED KEY

    # Pass 2: Find the first valid option to be the "chosen" one for simulation
    chosen_option = None
    for option in priority_map:
        gateway = option.get("gateway")
        network = option.get("payment_method")  # CORRECTED KEY
        if not gateway or not network:
            continue

        if network in payment_networks_available and is_network_supported(
            gateway, network
        ):
            chosen_option = option
            break  # Found the first valid one

    if not chosen_option:
        print(
            "WARNING: No valid processor/network combination found in decision response."
        )
        return results

    # Simulate the chosen option
    chosen_gateway = chosen_option.get("gateway")
    chosen_network = chosen_option.get("payment_method")  # CORRECTED KEY
    pre_determined_outcome = csv_row.get(
        f"{chosen_gateway}_{chosen_network}_outcome", "fail"
    )

    results.update(
        {
            "chosen_processor": chosen_gateway,
            "chosen_network": chosen_network,
            "final_outcome": pre_determined_outcome,
            "savings": chosen_option.get("saving", 0.0),  # CORRECTED KEY
        }
    )

    return (chosen_gateway, pre_determined_outcome, payment_id, chosen_network, results)


def parse_arguments():
    """Parse command line arguments"""
    parser = argparse.ArgumentParser(description="Run decision engine simulations")
    parser.add_argument(
        "--scene-path", type=str, help="Path to scene folder (default: scene-1)"
    )
    parser.add_argument(
        "--output-dir",
        type=str,
        help="Output directory for results (default: scene folder)",
    )
    parser.add_argument(
        "--algorithm",
        type=str,
        default="SUPER_ROUTER",
        help="Algorithm to use (default: SUPER_ROUTER)",
    )
    return parser.parse_args()


def main():
    """
    This is the main function that orchestrates the entire simulation process.
    It's called at the very end of the script.
    """
    # Parse command line arguments
    args = parse_arguments()

    # Determine paths based on arguments or defaults
    if args.scene_path:
        scene_folder = args.scene_path
        config_path = os.path.join(scene_folder, "schema.yaml")
    else:
        scene_folder = "scene-1"
        config_path = DEFAULT_CONFIG_PATH

    if args.output_dir:
        output_dir = args.output_dir
    else:
        output_dir = scene_folder

    algorithm = args.algorithm

    print(f"INFO: Starting simulation runner script for {scene_folder}...")
    print(f"INFO: Using algorithm: {algorithm}")

    # Create a single session object for connection pooling
    session = requests.Session()

    # Perform service health check before any processing
    check_service_health(session)

    # Load the configuration from the YAML file first.
    config = load_config(config_path)
    # If loading fails, config will be None, and we exit the script.
    if config is None:
        return

    # Construct the full, absolute paths for the input and output files.
    project_root = os.path.abspath(os.path.join(os.path.dirname(__file__), ".."))
    input_csv_path = os.path.join(project_root, scene_folder, "transactions.csv")
    output_csv_path = os.path.join(project_root, output_dir, "output_results.csv")

    # Check if the input CSV file from the generator script actually exists.
    if not os.path.exists(input_csv_path):
        print(f"FATAL: The data file was not found at {input_csv_path}")
        print(
            "INFO: Please run the csv_generator.py script first to generate the data."
        )
        return  # Exit the script.

    print(f"INFO: Reading data from {input_csv_path}")

    # This 'try...except' block will catch any errors related to file operations.
    try:
        # We open both the input file for reading ('r') and the output file for
        # writing ('w') at the same time.
        with open(input_csv_path, "r") as infile, open(
            output_csv_path, "w", newline=""
        ) as outfile:

            # csv.DictReader reads the CSV file and treats each row as a dictionary,
            # where the keys are the header names. This is very convenient.
            reader = csv.DictReader(infile)

            # Define the headers for our output file, including all new analysis columns.
            output_headers = reader.fieldnames + [
                "chosen_processor",
                "chosen_network",
                "final_outcome",
                "savings",
                "best_possible_processor",
                "best_possible_network",
                "best_possible_savings",
            ]
            writer = csv.DictWriter(outfile, fieldnames=output_headers)
            writer.writeheader()

            print(f"INFO: Writing simulation results to: {output_csv_path}")
            print(f"INFO: Starting simulation...")

            # This is the main loop. It will iterate over every row in the input CSV.
            for row in reader:
                if reader.line_num % 500 == 0:
                    print(f"  ...processing transaction {reader.line_num}")

                try:
                    # Step 1: Prepare the payload for the API call.
                    api_payload = prepare_api_payload(
                        row, reader.line_num, config, algorithm
                    )

<<<<<<< HEAD
                    # Step 2: Call the decision engine API.
                    response = requests.post(
                        DECISION_ENGINE_URL, json=api_payload, timeout=5
                    )
=======
                    # Step 2: Call the decision engine API using the session object.
                    response = session.post(DECISION_ENGINE_URL, json=api_payload, timeout=5)
>>>>>>> 6fe2bfc0
                    response.raise_for_status()
                    decision = response.json()

                    # DEBUG: Print the request and response for the first two transactions.
                    if reader.line_num in [2, 3]:  # The first data row is line 2
                        print("\n--- DEBUG: REQUEST/RESPONSE --- ")
                        print(f"Transaction #{reader.line_num - 1}")
                        print("REQUEST to /decide-gateway:")
                        print(api_payload)
                        print("RESPONSE from /decide-gateway:")
                        print(decision)
                        print("--- END DEBUG ---\n")

                    # Step 3: Analyze the decision, simulate the transaction, and send feedback.
                    payment_id = api_payload["paymentInfo"]["paymentId"]
                    # simulation_results = analyze_decision_and_run_simulation(decision, row, payment_id, config)
<<<<<<< HEAD
                    (
                        chosen_gateway,
                        pre_determined_outcome,
                        payment_id,
                        chosen_network,
                        simulation_results,
                    ) = analyze_decision_and_run_simulation(
                        decision, row, payment_id, config
                    )

                    send_feedback(
                        chosen_gateway, "PENDING_VBV", payment_id, chosen_network
                    )
                    send_feedback(
                        chosen_gateway,
                        pre_determined_outcome,
                        payment_id,
                        chosen_network,
                    )
=======
                    (chosen_gateway, pre_determined_outcome, payment_id, chosen_network, simulation_results) = analyze_decision_and_run_simulation(decision, row, payment_id, config)

                    send_feedback(chosen_gateway, "PENDING_VBV", payment_id, chosen_network, session=session)   
                    send_feedback(chosen_gateway, pre_determined_outcome, payment_id, chosen_network, session=session)                    
>>>>>>> 6fe2bfc0

                except requests.exceptions.ConnectionError as e:
                    print(
                        f"FATAL: ✗ Cannot connect to Decision Engine during transaction {reader.line_num}: {e}"
                    )
                    print("POSSIBLE CAUSES:")
                    print("  - Decision Engine service stopped during execution")
                    print("  - Network connection lost")
                    print("  - Service crashed or restarted")
                    print("Terminating session due to connection failure.")
                    sys.exit(1)

                except requests.exceptions.Timeout as e:
                    print(
                        f"FATAL: ✗ Decision Engine timeout on transaction {reader.line_num}: {e}"
                    )
                    print("POSSIBLE CAUSES:")
                    print("  - Service overloaded or unresponsive")
                    print("  - Network latency issues")
                    print("  - Service performance degradation")
                    print("Terminating session due to timeout.")
                    sys.exit(1)

                except requests.exceptions.HTTPError as e:
                    print(
                        f"FATAL: ✗ Decision Engine HTTP error on transaction {reader.line_num}: {e}"
                    )
                    print("POSSIBLE CAUSES:")
                    print("  - 4xx: Invalid request payload or authentication issues")
                    print("  - 5xx: Service internal errors or configuration problems")
                    print("  - API contract changes or incompatibilities")
                    print("Terminating session due to HTTP error.")
                    sys.exit(1)

                except requests.exceptions.RequestException as e:
                    print(
                        f"FATAL: ✗ Unexpected API error on transaction {reader.line_num}: {e}"
                    )
                    print("POSSIBLE CAUSES:")
                    print("  - Unknown network or protocol issues")
                    print("  - Service compatibility problems")
                    print("  - System resource constraints")
                    print("Terminating session due to API error.")
                    sys.exit(1)

                except (ValueError, SyntaxError) as e:
                    print(
                        f"FATAL: ✗ Data processing error on transaction {reader.line_num}: {e}"
                    )
                    print("POSSIBLE CAUSES:")
                    print("  - Invalid CSV data format")
                    print("  - Configuration file issues")
                    print("  - Data corruption or format changes")
                    print("Terminating session due to data processing error.")
                    sys.exit(1)

                # Step 4: Add the simulation results to the original row data.
                row.update(simulation_results)

                # Step 5: Write the complete, enriched row to the output CSV file.
                writer.writerow(row)

                # Step 6: Pause the script for a short time to respect the REQUESTS_PER_SECOND limit.
                # time.sleep(1 / REQUESTS_PER_SECOND)

    except IOError as e:
        # This catches errors like not having permission to write the output file.
        print(f"FATAL: An error occurred with file I/O: {e}")
        return

    print(f"\nINFO: Script finished. Results saved to '{output_csv_path}'.")


# This is a standard Python construct. The code inside this 'if' block
# will only run when the script is executed directly from the command line
# (e.g., "python3 scripts/run_simulations.py").
# It won't run if this script is imported as a module into another script.
if __name__ == "__main__":
    main()<|MERGE_RESOLUTION|>--- conflicted
+++ resolved
@@ -173,12 +173,7 @@
 
     return payload
 
-<<<<<<< HEAD
-
-def send_feedback(processor, outcome, payment_id, network):
-=======
 def send_feedback(processor, outcome, payment_id, network, session=None):
->>>>>>> 6fe2bfc0
     """Sends feedback for a single, simulated transaction attempt."""
     if not processor or not network:
         return
@@ -196,38 +191,23 @@
     requester = session if session else requests
 
     try:
-<<<<<<< HEAD
-        print(
-            f"  -> Sending feedback for '{processor}' on network '{network}', outcome: '{outcome}'."
-        )
-        response = requests.post(FEEDBACK_API_URL, json=feedback_payload, timeout=10)
-=======
         print(f"  -> Sending feedback for '{processor}' on network '{network}', outcome: '{outcome}'.")
         response = requester.post(FEEDBACK_API_URL, json=feedback_payload, timeout=10)
->>>>>>> 6fe2bfc0
         response.raise_for_status()
     except requests.exceptions.RequestException as e:
         print(f"FATAL: Feedback API call failed for gateway {processor}: {e}")
         print("Terminating session due to feedback API error.")
         sys.exit(1)
 
-<<<<<<< HEAD
-
-def check_service_health():
-=======
 def check_service_health(session=None):
->>>>>>> 6fe2bfc0
     """
     Performs a pre-flight health check to ensure the Decision Engine service
     is running and responding before processing any transactions.
     """
     print("INFO: Performing service health check...")
-<<<<<<< HEAD
-=======
     
     # Use the provided session, or fallback to requests module
     requester = session if session else requests
->>>>>>> 6fe2bfc0
 
     # Create a minimal test payload to verify service availability
     test_payload = {
@@ -511,15 +491,8 @@
                         row, reader.line_num, config, algorithm
                     )
 
-<<<<<<< HEAD
-                    # Step 2: Call the decision engine API.
-                    response = requests.post(
-                        DECISION_ENGINE_URL, json=api_payload, timeout=5
-                    )
-=======
                     # Step 2: Call the decision engine API using the session object.
                     response = session.post(DECISION_ENGINE_URL, json=api_payload, timeout=5)
->>>>>>> 6fe2bfc0
                     response.raise_for_status()
                     decision = response.json()
 
@@ -536,7 +509,6 @@
                     # Step 3: Analyze the decision, simulate the transaction, and send feedback.
                     payment_id = api_payload["paymentInfo"]["paymentId"]
                     # simulation_results = analyze_decision_and_run_simulation(decision, row, payment_id, config)
-<<<<<<< HEAD
                     (
                         chosen_gateway,
                         pre_determined_outcome,
@@ -547,21 +519,8 @@
                         decision, row, payment_id, config
                     )
 
-                    send_feedback(
-                        chosen_gateway, "PENDING_VBV", payment_id, chosen_network
-                    )
-                    send_feedback(
-                        chosen_gateway,
-                        pre_determined_outcome,
-                        payment_id,
-                        chosen_network,
-                    )
-=======
-                    (chosen_gateway, pre_determined_outcome, payment_id, chosen_network, simulation_results) = analyze_decision_and_run_simulation(decision, row, payment_id, config)
-
                     send_feedback(chosen_gateway, "PENDING_VBV", payment_id, chosen_network, session=session)   
                     send_feedback(chosen_gateway, pre_determined_outcome, payment_id, chosen_network, session=session)                    
->>>>>>> 6fe2bfc0
 
                 except requests.exceptions.ConnectionError as e:
                     print(
