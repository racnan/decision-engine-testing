--- conflicted
+++ resolved
@@ -3,19 +3,9 @@
 import random
 import os
 import copy
-<<<<<<< HEAD
+import time
 import argparse
 import sys
-=======
-import time
-
-# --- Configuration ---
-# Define the path to the configuration file.
-# os.path.dirname(__file__) gets the directory of the current script (e.g., 'scripts').
-# os.path.join then intelligently combines path parts to navigate up ('..') and then
-# into the 'scene-1' directory, making the path robust.
-CONFIG_PATH = os.path.join(os.path.dirname(__file__), '..', 'scene-1', 'schema.yaml')
->>>>>>> 8606ea07
 
 
 def load_config(path):
@@ -320,13 +310,9 @@
                 # Generate transaction data
                 row_data = generate_transaction_data(config)
 
-<<<<<<< HEAD
+                row_data['paymentId'] = f"PAY_{int(time.time() * 1000)}"
+
                 # Add processor outcomes
-=======
-                row_data['paymentId'] = f"PAY_{int(time.time() * 1000)}"
-
-                # 2. Determine the outcome for each processor for this specific transaction.
->>>>>>> 8606ea07
                 for processor in config['processors']:
                     processor_name = processor['name']
                     state = get_current_processor_state(config, i, processor_name)
@@ -340,15 +326,9 @@
                 
                 writer.writerow(row_data)
 
-<<<<<<< HEAD
         print(f"[SCENE {scene_number}] ✓ Successfully generated transactions: {output_path}")
         return True
         
-=======
-                # Add a tiny sleep to ensure timestamp is unique for each row
-                time.sleep(0.001)
-
->>>>>>> 8606ea07
     except (IOError, KeyError, ValueError) as e:
         print(f"[SCENE {scene_number}] ✗ Error during generation: {e}")
         return False
@@ -488,6 +468,9 @@
                     
                     writer.writerow(row_data)
 
+                # Add a tiny sleep to ensure timestamp is unique for each row
+                time.sleep(0.001)
+
         except (IOError, KeyError, ValueError) as e:
             print(f"FATAL: An error occurred during CSV generation: {e}")
             return
